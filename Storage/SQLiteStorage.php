<?php /** @noinspection SqlResolve */

namespace dokuwiki\plugin\aichat\Storage;

use dokuwiki\plugin\aichat\Chunk;
use dokuwiki\plugin\sqlite\SQLiteDB;
use KMeans\Cluster;
use KMeans\Point;
use KMeans\Space;

/**
 * Implements the storage backend using a SQLite database
 *
 * Note: all embeddings are stored and returned as normalized vectors
 */
class SQLiteStorage extends AbstractStorage
{
    /** @var float minimum similarity to consider a chunk a match */
    const SIMILARITY_THRESHOLD = 0.75;

    /** @var int Number of documents to randomly sample to create the clusters */
    const SAMPLE_SIZE = 2000;
    /** @var int The average size of each cluster */
    const CLUSTER_SIZE = 400;

    /** @var SQLiteDB */
    protected $db;

    /**
     * Initializes the database connection and registers our custom function
     *
     * @throws \Exception
     */
    public function __construct()
    {
        $this->db = new SQLiteDB('aichat', DOKU_PLUGIN . 'aichat/db/');
        $this->db->getPdo()->sqliteCreateFunction('COSIM', [$this, 'sqliteCosineSimilarityCallback'], 2);
    }

    /** @inheritdoc */
    public function getChunk($chunkID)
    {
        $record = $this->db->queryRecord('SELECT * FROM embeddings WHERE id = ?', [$chunkID]);
        if (!$record) return null;

        return new Chunk(
            $record['page'],
            $record['id'],
            $record['chunk'],
            json_decode($record['embedding'], true),
            $record['created']
        );
    }

    /** @inheritdoc */
    public function startCreation($clear = false)
    {
        if ($clear) {
            /** @noinspection SqlWithoutWhere */
            $this->db->exec('DELETE FROM embeddings');
        }
    }

    /** @inheritdoc */
    public function reusePageChunks($page, $firstChunkID)
    {
        // no-op
    }

    /** @inheritdoc */
    public function deletePageChunks($page, $firstChunkID)
    {
        $this->db->exec('DELETE FROM embeddings WHERE page = ?', [$page]);
    }

    /** @inheritdoc */
    public function addPageChunks($chunks)
    {
        foreach ($chunks as $chunk) {
            $this->db->saveRecord('embeddings', [
                'page' => $chunk->getPage(),
                'id' => $chunk->getId(),
                'chunk' => $chunk->getText(),
                'embedding' => json_encode($chunk->getEmbedding()),
                'created' => $chunk->getCreated()
            ]);
        }
    }

    /** @inheritdoc */
    public function finalizeCreation()
    {
        if (!$this->hasClusters()) {
            $this->createClusters();
        }
        $this->setChunkClusters();

        $this->db->exec('VACUUM');
    }

    /** @inheritdoc */
<<<<<<< HEAD
    public function runMaintenance()
    {
        $this->createClusters();
        $this->setChunkClusters();
    }


    /** @inheritdoc */
=======
>>>>>>> 13dbfc23
    public function getPageChunks($page, $firstChunkID)
    {
        $result = $this->db->queryAll(
            'SELECT * FROM embeddings WHERE page = ?',
            [$page]
        );
        $chunks = [];
        foreach ($result as $record) {
            $chunks[] = new Chunk(
                $record['page'],
                $record['id'],
                $record['chunk'],
                json_decode($record['embedding'], true),
                $record['created']
            );
        }
        return $chunks;
    }


    /** @inheritdoc */
    public function getSimilarChunks($vector, $limit = 4)
    {
        $cluster = $this->getCluster($vector);
        if ($this->logger) $this->logger->info('Using cluster {cluster} for similarity search', ['cluster' => $cluster]);

        $result = $this->db->queryAll(
            'SELECT *, COSIM(?, embedding) AS similarity
               FROM embeddings
              WHERE cluster = ?
                AND GETACCESSLEVEL(page) > 0
                AND similarity > CAST(? AS FLOAT)
           ORDER BY similarity DESC
              LIMIT ?',
            [json_encode($vector), $cluster, self::SIMILARITY_THRESHOLD, $limit]
        );
        $chunks = [];
        foreach ($result as $record) {
            $chunks[] = new Chunk(
                $record['page'],
                $record['id'],
                $record['chunk'],
                json_decode($record['embedding'], true),
                $record['created'],
                $record['similarity']
            );
        }
        return $chunks;
    }

    /** @inheritdoc */
    public function statistics()
    {
        $items = $this->db->queryValue('SELECT COUNT(*) FROM embeddings');
        $size = $this->db->queryValue(
            'SELECT page_count * page_size as size FROM pragma_page_count(), pragma_page_size()'
        );
        $query = "SELECT cluster, COUNT(*) || ' chunks' as cnt FROM embeddings GROUP BY cluster ORDER BY cluster";
        $clusters = $this->db->queryKeyValueList($query);

        return [
            'storage type' => 'SQLite',
            'chunks' => $items,
            'db size' => filesize_h($size),
            'clusters' => $clusters,
        ];
    }

    /**
     * Method registered as SQLite callback to calculate the cosine similarity
     *
     * @param string $query JSON encoded vector array
     * @param string $embedding JSON encoded vector array
     * @return float
     */
    public function sqliteCosineSimilarityCallback($query, $embedding)
    {
        return (float)$this->cosineSimilarity(json_decode($query), json_decode($embedding));
    }

    /**
     * Calculate the cosine similarity between two vectors
     *
     * Actually just calculating the dot product of the two vectors, since they are normalized
     *
     * @param float[] $queryVector The normalized vector of the search phrase
     * @param float[] $embedding The normalized vector of the chunk
     * @return float
     */
    protected function cosineSimilarity($queryVector, $embedding)
    {
        $dotProduct = 0;
        foreach ($queryVector as $key => $value) {
            $dotProduct += $value * $embedding[$key];
        }
        return $dotProduct;
    }

    /**
     * Create new clusters based on random chunks
     *
     * @noinspection SqlWithoutWhere
     */
    protected function createClusters()
    {
        if ($this->logger) $this->logger->info('Creating new clusters...');
        $this->db->getPdo()->beginTransaction();
        try {
            // clean up old cluster data
            $query = 'DELETE FROM clusters';
            $this->db->exec($query);
            $query = 'UPDATE embeddings SET cluster = NULL';
            $this->db->exec($query);

            // get a random selection of chunks
            $query = 'SELECT id, embedding FROM embeddings ORDER BY RANDOM() LIMIT ?';
            $result = $this->db->queryAll($query, [self::SAMPLE_SIZE]);
            if (!$result) return; // no data to cluster
            $dimensions = count(json_decode($result[0]['embedding'], true));

            // get the number of all chunks, to calculate the number of clusters
            $query = 'SELECT COUNT(*) FROM embeddings';
            $total = $this->db->queryValue($query);
            $clustercount = ceil($total / self::CLUSTER_SIZE);
            if ($this->logger) $this->logger->info('Creating {clusters} clusters', ['clusters' => $clustercount]);

            // cluster them using kmeans
            $space = new Space($dimensions);
            foreach ($result as $record) {
                $space->addPoint(json_decode($record['embedding'], true));
            }
            $clusters = $space->solve($clustercount, function ($space, $clusters) {
                static $iterations = 0;
                ++$iterations;
                if ($this->logger) {
                    $clustercounts = join(',', array_map('count', $clusters));
                    $this->logger->info('Iteration {iteration}: [{clusters}]', [
                        'iteration' => $iterations, 'clusters' => $clustercounts
                    ]);
                }
            }, Cluster::INIT_KMEANS_PLUS_PLUS);

            // store the clusters
            foreach ($clusters as $clusterID => $cluster) {
                /** @var Cluster $cluster */
                $centroid = $cluster->getCoordinates();
                $query = 'INSERT INTO clusters (cluster, centroid) VALUES (?, ?)';
                $this->db->exec($query, [$clusterID, json_encode($centroid)]);
            }

            $this->db->getPdo()->commit();
            if ($this->logger) $this->logger->success('Created {clusters} clusters', ['clusters' => count($clusters)]);
        } catch (\Exception $e) {
            $this->db->getPdo()->rollBack();
            throw new \RuntimeException('Clustering failed', 0, $e);
        }
    }

    /**
     * Assign the nearest cluster for all chunks that don't have one
     *
     * @return void
     */
    protected function setChunkClusters()
    {
        if ($this->logger) $this->logger->info('Assigning clusters to chunks...');
        $query = 'SELECT id, embedding FROM embeddings WHERE cluster IS NULL';
        $handle = $this->db->query($query);

        while ($record = $handle->fetch(\PDO::FETCH_ASSOC)) {
            $vector = json_decode($record['embedding'], true);
            $cluster = $this->getCluster($vector);
            $query = 'UPDATE embeddings SET cluster = ? WHERE id = ?';
            $this->db->exec($query, [$cluster, $record['id']]);
            if ($this->logger) $this->logger->success(
                'Chunk {id} assigned to cluster {cluster}', ['id' => $record['id'], 'cluster' => $cluster]
            );
        }
        $handle->closeCursor();
    }

    /**
     * Get the nearest cluster for the given vector
     *
     * @param float[] $vector
     * @return int|null
     */
    protected function getCluster($vector)
    {
        $query = 'SELECT cluster, centroid FROM clusters ORDER BY COSIM(centroid, ?) DESC LIMIT 1';
        $result = $this->db->queryRecord($query, [json_encode($vector)]);
        if (!$result) return null;
        return $result['cluster'];
    }

    /**
     * Check if clustering has been done before
     * @return bool
     */
    protected function hasClusters()
    {
        $query = 'SELECT COUNT(*) FROM clusters';
        return $this->db->queryValue($query) > 0;
    }
}<|MERGE_RESOLUTION|>--- conflicted
+++ resolved
@@ -99,17 +99,13 @@
     }
 
     /** @inheritdoc */
-<<<<<<< HEAD
     public function runMaintenance()
     {
         $this->createClusters();
         $this->setChunkClusters();
     }
 
-
-    /** @inheritdoc */
-=======
->>>>>>> 13dbfc23
+    /** @inheritdoc */
     public function getPageChunks($page, $firstChunkID)
     {
         $result = $this->db->queryAll(
@@ -129,12 +125,13 @@
         return $chunks;
     }
 
-
     /** @inheritdoc */
     public function getSimilarChunks($vector, $limit = 4)
     {
         $cluster = $this->getCluster($vector);
-        if ($this->logger) $this->logger->info('Using cluster {cluster} for similarity search', ['cluster' => $cluster]);
+        if ($this->logger) $this->logger->info(
+            'Using cluster {cluster} for similarity search', ['cluster' => $cluster]
+        );
 
         $result = $this->db->queryAll(
             'SELECT *, COSIM(?, embedding) AS similarity
